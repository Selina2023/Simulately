import time

import mujoco
# import mujoco.viewer

from PIL import Image
import numpy as np

hellworld = r"""
<mujoco>
  <worldbody>
    <light diffuse=".5 .5 .5" pos="0 0 3" dir="0 0 -1"/>
    <geom type="plane" size="1 1 0.1" rgba="1 1 1 1"/>
    <body pos="0 0 0.1 ">
      <joint type="free"/>
      <geom type="box" size=".1 .1 .1" rgba="1 0 0 1"/>
    </body>
  </worldbody>
</mujoco>
"""

#m = mujoco.MjModel.from_xml_path('hello.xml')
m = mujoco.MjModel.from_xml_string(hellworld)
d = mujoco.MjData(m)

renderer = mujoco.Renderer(m, 480, 640)

mujoco.mj_forward(m, d)
renderer.update_scene(d)

N = 2000
frames = []

# test_mode = "RGB"
# test_mode = "DEPTH"
test_mode = "SEG"

if test_mode == "DEPTH": 
    renderer.enable_depth_rendering()
elif test_mode == "SEG":
    renderer.enable_segmentation_rendering()

write_to_file = False

s = time.time()
for i in range(N):
    mujoco.mj_step(m, d)

    renderer.update_scene(d)
    out = renderer.render()
    
    if write_to_file and test_mode == "RGB":
      Image.fromarray(out).save("rgb.png")
    
    if write_to_file and test_mode == "DEPTH":
      # Shift nearest values to the origin.
      out -= out.min()
      # Scale by 2 mean distances of near rays.
      out /= 2*out[out <= 1].mean()
      out = (255*np.clip(out, 0, 1)).astype(np.uint8)
      # depths.append(out)
      Image.fromarray(out).save("depth.png")

<<<<<<< HEAD
=======
    # out = renderer.render()
>>>>>>> 4d0909e0
    if write_to_file and test_mode == "SEG":
      geom_ids = out[:, :, 0]
      geom_ids = geom_ids.astype(np.float64) + 1
      geom_ids = geom_ids / geom_ids.max()
      out = (255*geom_ids).astype(np.uint8)
      Image.fromarray(out).save("seg.png")

    frames.append(out)
    
e = time.time()
print(f"{test_mode} FPS: ", N/(e-s))

""" RESULTS on (RTX 2080TI)
  RGB FPS:  1006.2770196925943
  DEPTH FPS:  396.12069736933626
  SEG FPS:  96.72803766492979
"""

""" RESULTS on (4090)
RGB FPS:  2219.621268188237
DEPTH FPS:  1040.4817026544129
SEG FPS:  316.711046921071
"""

""" RESULTS on (A100)
RGB FPS:  105.25062292924402
DEPTH FPS:  305.7977352193528
SEG FPS:  118.22067886926256
"""<|MERGE_RESOLUTION|>--- conflicted
+++ resolved
@@ -11,7 +11,7 @@
   <worldbody>
     <light diffuse=".5 .5 .5" pos="0 0 3" dir="0 0 -1"/>
     <geom type="plane" size="1 1 0.1" rgba="1 1 1 1"/>
-    <body pos="0 0 0.1 ">
+    <body pos="0 0 0.2 ">
       <joint type="free"/>
       <geom type="box" size=".1 .1 .1" rgba="1 0 0 1"/>
     </body>
@@ -61,10 +61,7 @@
       # depths.append(out)
       Image.fromarray(out).save("depth.png")
 
-<<<<<<< HEAD
-=======
     # out = renderer.render()
->>>>>>> 4d0909e0
     if write_to_file and test_mode == "SEG":
       geom_ids = out[:, :, 0]
       geom_ids = geom_ids.astype(np.float64) + 1
