--- conflicted
+++ resolved
@@ -7,8 +7,6 @@
 
 ### Object Shapes
 
-<<<<<<< HEAD
-=======
 - [**ShapeNet**](https://shapenet.org/): ShapeNet is an ongoing effort to establish a richly-annotated, large-scale
   dataset of 3D shapes. We provide researchers around the world with this data to enable research in computer graphics,
   computer vision, robotics, and other related
@@ -28,7 +26,6 @@
   Objaverse 1.0 and 100x larger than all other 3D datasets
   combined. [[Download]](https://docs.google.com/forms/d/e/1FAIpQLScNOWKTHk3a7CGiegNjROFNfOcpzr5gt6G0FMEMQ8qXRTbs0Q/viewform) [[Paper]](https://arxiv.org/abs/2307.05663) [[Code]](https://github.com/allenai/objaverse-xl)
 
->>>>>>> 0a9396ae
 ### Articulated Objects
 
 - [**PartNet Moblity**](https://sapien.ucsd.edu/browse): SAPIEN releases PartNet-Mobility dataset, which is a collection
