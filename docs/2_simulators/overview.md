--- conflicted
+++ resolved
@@ -6,16 +6,6 @@
 
 Here is a table including a brief summary for physics simulators:
 
-<<<<<<< HEAD
-|Simulator|PhysicsEngine|Rendering|Sensor|Dynamics|Parallelization|Vectorization|OpenSource|
-|:-------:|:--------------:|:---------:|:------:|:--------:|:---------------:|:---------:|:----------:|
-|IsaacSim|PhysX 5      | PhotoRealism     | RGBD; |Rigid; Soft; Cloth; Fluid| ✔ |CPU; GPU| ✘ |
-|IsaacGym|PhysX 5; Flex|   Vulkan         | RGBD; |Rigid                 | ✔ |CPU; GPU| ✘ |
-| SAPIEN  |PhysX 4; Warp|Vulkan+RayTracing*| RGBD; |Rigid; Soft; Fluid      | ✔ |CPU;   | ✔ |
-| Pybullet|Bullet       |                  |       |Rigid                 | ✘ |       | ✔ |
-| MuJoCo  | MuJoCo      |    OpenGL        |       |Rigid; Soft; Cloth      | ✘ |       | ✔ |
-|CoppeliaSim|MuJoCo; Bullet; ODE; Newton; Vortex|  |       |Rigid; Soft; Cloth      | ✘ |       | ✔ |
-=======
 |Simulator|Physics Engine|Rendering|Sensor(CHECK)|Dynamics|Parallelization|Vectorization|OpenSource|ROS|
 |:-------:|:-----------:|:---------:|:------:|:--------:|:---------------:|:-----------:|:--------:|:---:|
 |IsaacSim |PhysX 5      |Rasterization; RayTracing; PathTracing| RGBD; |Rigid;Soft;Cloth;Fluid| ✔ |CPU;GPU| ✘ | ✔ |
@@ -25,7 +15,6 @@
 | MuJoCo  |MuJoCo       |Rasterization;| RGBD;                         |Rigid;Soft;Cloth      | ✘ |       | ✔ |   |
 |CoppeliaSim|MuJoCo; Bullet; ODE; Newton; Vortex|Rasterization; RayTracing🔶;|RGBD;|Rigid;Soft;Cloth| ✘ | | ✔ |   |
 |Gazebo|MuJoCo; Bullet; ODE; Newton; Vortex|Rasterization; |RGBD;|Rigid;Soft;Cloth| ✘ |      | ✔ |   |
->>>>>>> 3875f8bc
 
 <!-- | Blender |             |                  |       |                      | ✘ |       | ✔ |
 | AI2-THOR|             |                  |       |                      | ✘ |       | ✔ |
