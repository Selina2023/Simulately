"""Camera.

Concepts:
    - Create and mount cameras
    - Render RGB images, point clouds, segmentation masks
"""

import sapien.core as sapien
import numpy as np
from scipy.spatial.transform import Rotation as R
import time


def main():
    engine = sapien.Engine()
    renderer = sapien.SapienRenderer()
    engine.set_renderer(renderer)

    scene = engine.create_scene()
    scene.set_timestep(1 / 100.0)

    scene.add_ground(altitude=0)  # Add a ground
    actor_builder = scene.create_actor_builder()
    actor_builder.add_box_collision(half_size=[0.5, 0.5, 0.5])
    actor_builder.add_box_visual(half_size=[0.5, 0.5, 0.5], color=[1., 0., 0.])
    box = actor_builder.build(name='box')  # Add a box
    box.set_pose(sapien.Pose(p=[0, 0, 0.5]))

    scene.set_ambient_light([0.5, 0.5, 0.5])
    scene.add_directional_light([0, 1, -1], [0.5, 0.5, 0.5], shadow=True)
    scene.add_point_light([1, 2, 2], [1, 1, 1], shadow=True)
    scene.add_point_light([1, -2, 2], [1, 1, 1], shadow=True)
    scene.add_point_light([-1, 0, 1], [1, 1, 1], shadow=True)

    near, far = 0.05, 100
    width, height = 640, 480
    camera = scene.add_camera(
        name="camera",
        width=width,
        height=height,
        fovy=1,
        near=near,
        far=far,
    )
    q = R.from_euler('zyx', [0, np.arctan2(2, 4), 0]).as_quat()
    q_SAPIEN = [q[3], q[0], q[1], q[2]]
    camera.set_pose(sapien.Pose(
        p=[-4, 0, 2],
        q=q_SAPIEN
    ))

    rgb = []
    pos = []
    seg = []
    pic = []
    for i in range(1000):
        print("#" * 10, i, "#" * 10)
        scene.step()  # make everything set

        s = time.time()
        scene.update_render()
        camera.take_picture()
        t = time.time()
        pic.append(t - s)
        print("take picture:", t - s)
        s = time.time()
        dl_tensor = camera.get_dl_tensor("Color")
        shape = sapien.dlpack.dl_shape(dl_tensor)
        rgba = np.zeros(shape, dtype=np.float32)
        sapien.dlpack.dl_to_numpy_cuda_async_unchecked(dl_tensor, rgba)
        sapien.dlpack.dl_cuda_sync()
        t = time.time()
        rgb.append(t - s)
        print("get float texture:", t - s)
        # rgba_img = (rgba * 255).clip(0, 255).astype("uint8")
        # rgba_pil = Image.fromarray(rgba_img)
        # rgba_pil.save('color.png')

        # s = time.time()
        # position = camera.get_float_texture('Position')  # [H, W, 4]
        # t = time.time()
        # pos.append(t-s)
        # print("get position:", t-s)

        # depth = -position[..., 2]
        # depth_image = (depth * 1000.0).astype(np.uint16)
        # depth_pil = Image.fromarray(depth_image)
        # depth_pil.save('depth.png')

        # s = time.time()
        # seg_labels = camera.get_uint32_texture('Segmentation')  # [H, W, 4]
        # t = time.time()
        # seg.append(t-s)
        # print("get segmentation:", t-s)
        # colormap = sorted(set(ImageColor.colormap.values()))
        # color_palette = np.array([ImageColor.getrgb(color) for color in colormap],
        #                         dtype=np.uint8)
        # label0_image = seg_labels[..., 0].astype(np.uint8)  # mesh-level
        # label1_image = seg_labels[..., 1].astype(np.uint8)  # actor-level
        # label0_pil = Image.fromarray(color_palette[label0_image])
        # label0_pil.save('label0.png')
        # label1_pil = Image.fromarray(color_palette[label1_image])
        # label1_pil.save('label1.png')

    rgb = np.array(rgb)
    pos = np.array(pos)
    pic = np.array(pic)
    seg = np.array(seg)
<<<<<<< HEAD
    print("pic:", pic.mean()) # 0.00018425440788269042
    print("rgb:", rgb.mean(), 1/(pic.mean() + rgb.mean())) # 0.004276715517044068
    print("pos:", pos.mean(), 1/(pic.mean() + pos.mean())) # 0.002738466024398804
    print("seg:", seg.mean(), 1/(pic.mean() + seg.mean())) # 0.002738466024398804
=======
    print("pic:", pic.mean())  # 0.00018425440788269042
    print("rgb:", rgb.mean(), 1 / (pic.mean() + rgb.mean()))  # 0.004276715517044068
    print("pos:", pos.mean(), 1 / (pic.mean() + pos.mean()))  # 0.002738466024398804
    print("seg:", seg.mean(), 1 / (pic.mean() + seg.mean()))  # 0.002738466024398804

>>>>>>> b484f0f3

if __name__ == '__main__':
    main()<|MERGE_RESOLUTION|>--- conflicted
+++ resolved
@@ -106,18 +106,12 @@
     pos = np.array(pos)
     pic = np.array(pic)
     seg = np.array(seg)
-<<<<<<< HEAD
-    print("pic:", pic.mean()) # 0.00018425440788269042
-    print("rgb:", rgb.mean(), 1/(pic.mean() + rgb.mean())) # 0.004276715517044068
-    print("pos:", pos.mean(), 1/(pic.mean() + pos.mean())) # 0.002738466024398804
-    print("seg:", seg.mean(), 1/(pic.mean() + seg.mean())) # 0.002738466024398804
-=======
+    # import pdb; pdb.set_trace()
     print("pic:", pic.mean())  # 0.00018425440788269042
     print("rgb:", rgb.mean(), 1 / (pic.mean() + rgb.mean()))  # 0.004276715517044068
-    print("pos:", pos.mean(), 1 / (pic.mean() + pos.mean()))  # 0.002738466024398804
-    print("seg:", seg.mean(), 1 / (pic.mean() + seg.mean()))  # 0.002738466024398804
+    # print("pos:", pos.mean(), 1 / (pic.mean() + pos.mean()))  # 0.002738466024398804
+    # print("seg:", seg.mean(), 1 / (pic.mean() + seg.mean()))  # 0.002738466024398804
 
->>>>>>> b484f0f3
 
 if __name__ == '__main__':
     main()